--- conflicted
+++ resolved
@@ -82,13 +82,8 @@
         . /opt/ros/${{ matrix.ros_distro }}/setup.sh
         for path in $(colcon list | awk '$3 == "(ament_cargo)" { print $2 }'); do
         cd $path
-<<<<<<< HEAD
-        echo "Checking $path"
-        cargo clippy --all-targets --all-features -- -D warnings
-=======
         echo "Running clippy in $path"
         cargo clippy -- -D warnings
->>>>>>> 84cf2c59
         cd -
         done
 
